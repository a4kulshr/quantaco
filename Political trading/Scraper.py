from selenium import webdriver
from selenium.webdriver.chrome.service import Service
from selenium.webdriver.chrome.options import Options
from bs4 import BeautifulSoup
import pandas as pd
import time
<<<<<<< HEAD
import datetime
import re 

def scrape_capitol_trades(max_volume_threshold=None, max_rows=500):
    """
    Scrape capitol trades with optional volume filtering
    
    Args:
        max_volume_threshold: Maximum volume threshold for filtering stocks
        max_rows: Maximum number of rows to scrape (default 500)
    """
    # 1. Set up Selenium headless Chrome
    options = Options()
    options.add_argument('--headless')
    options.add_argument('--disable-gpu')
    service = Service('/usr/local/bin/chromedriver') 
    driver = webdriver.Chrome(service=Service(), options=options)
    driver.get("https://www.capitoltrades.com/")

    time.sleep(7)  # Allow time for dynamic content to load

    # 3. Extract page HTML and parse
    soup = BeautifulSoup(driver.page_source, 'html.parser')
    rows = soup.find_all("div", class_="trade-table-row")

    # set up HTML table scrape 
    table = soup.find("div", class_="trade-table")
    if not table:
        print("No trade table found on the page.")
        driver.quit()
        return pd.DataFrame()

    # 4. Scrape trades with increased limit
    df_rows = []
    rows = table.find_all("div", class_="trade-table-row", limit=max_rows)

    def parse_volume(volume_str):
        """Parse volume string and convert to numerical value"""
        if not volume_str or volume_str == "--":
            return 0
        
        volume_str = volume_str.replace("$", "").replace(",", "").strip()
        
        # Handle K, M, B suffixes
        if volume_str.endswith("K"):
            return float(volume_str[:-1]) * 1000
        elif volume_str.endswith("M"):
            return float(volume_str[:-1]) * 1000000
        elif volume_str.endswith("B"):
            return float(volume_str[:-1]) * 1000000000
        else:
            try:
                return float(volume_str)
            except:
                return 0

    for row in rows:
        try:
            rep = row.find("div", class_="rep-info").get_text(strip=True)
            issuer = row.find("div", class_="issuer").get_text(strip=True)
            ticker = row.find("div", class_="ticker").get_text(strip=True)

            date = row.find("div", class_="trade-date").get_text(strip=True)
            # Convert date string to datetime object
            date = datetime.datetime.strptime(date, "%m/%d/%Y").date() 
            price = row.find("div", class_="price").get_text(strip=True)
            
            # Extract volume data
            volume_element = row.find("div", class_="volume") or row.find("div", class_="amount")
            volume_str = volume_element.get_text(strip=True) if volume_element else "0"
            volume = parse_volume(volume_str)
            
            # Apply volume filter if specified
            if max_volume_threshold is not None and volume > max_volume_threshold:
                continue

            df_rows.append({
                "Representative": rep,
                "Ticker": ticker,
                "Date": date,
                "Issuer": issuer,
                "Price": price,
                "Volume": volume,
                "Volume_Raw": volume_str
            })
        except Exception as e:
            print("Skipping row due to error:", e)

    df = pd.DataFrame(df_rows)
    
    # Sort by volume in descending order to get highest volume stocks first
    if not df.empty and 'Volume' in df.columns:
        df = df.sort_values('Volume', ascending=False)
    
=======
import datetime 
from selenium.webdriver.support.ui import WebDriverWait
from selenium.webdriver.support import expected_conditions as EC
from selenium.webdriver.common.by import By

# 1. Set up Selenium headless Chrome
options = Options()
options.add_argument('--headless')
options.add_argument('--disable-gpu')
service = Service('/usr/local/bin/chromedriver') 
driver = webdriver.Chrome(service=Service(), options=options)
driver.get("https://www.capitoltrades.com/")

#insert a delay to allow page to load
WebDriverWait(driver, 5).until(EC.presence_of_element_located((By.CLASS_NAME, "trade-table-row")))

# 3. Extract page HTML and parse
soup = BeautifulSoup(driver.page_source, 'html.parser')
rows = soup.find_all("div", class_="trade-table-row")

# set up HTML table scrape 
table = soup.find("div", class_="trade-table")
if not table:
    print("No trade table found on the page.")
>>>>>>> 0f7e588b
    driver.quit()
    
    return df

# Example usage functions
def get_high_volume_stocks(volume_threshold=1000000, max_rows=1000):
    """Get stocks with volume above threshold"""
    return scrape_capitol_trades(max_volume_threshold=None, max_rows=max_rows)

def get_top_volume_stocks(top_n=100, max_rows=1000):
    """Get top N stocks by volume"""
    df = scrape_capitol_trades(max_volume_threshold=None, max_rows=max_rows)
    return df.head(top_n) if not df.empty else df

# Main execution
if __name__ == "__main__":
    # Scrape with volume filtering for maximum traded stocks
    df = scrape_capitol_trades(max_volume_threshold=None, max_rows=1000)
    
    print(f"Scraped {len(df)} trades")
    if not df.empty:
        print(f"Volume range: ${df['Volume'].min():,.0f} - ${df['Volume'].max():,.0f}")
        print("\nTop 10 highest volume trades:")
        print(df.head(10)[['Ticker', 'Representative', 'Volume', 'Volume_Raw', 'Date']])
    
    # Save to CSV
    df.to_csv("capitol_trades_with_volume.csv", index=False)
    print("Saved to capitol_trades_with_volume.csv")<|MERGE_RESOLUTION|>--- conflicted
+++ resolved
@@ -4,27 +4,17 @@
 from bs4 import BeautifulSoup
 import pandas as pd
 import time
-<<<<<<< HEAD
-import datetime
-import re 
+import datetime 
 
-def scrape_capitol_trades(max_volume_threshold=None, max_rows=500):
-    """
-    Scrape capitol trades with optional volume filtering
-    
-    Args:
-        max_volume_threshold: Maximum volume threshold for filtering stocks
-        max_rows: Maximum number of rows to scrape (default 500)
-    """
-    # 1. Set up Selenium headless Chrome
-    options = Options()
-    options.add_argument('--headless')
-    options.add_argument('--disable-gpu')
-    service = Service('/usr/local/bin/chromedriver') 
-    driver = webdriver.Chrome(service=Service(), options=options)
-    driver.get("https://www.capitoltrades.com/")
+# 1. Set up Selenium headless Chrome
+options = Options()
+options.add_argument('--headless')
+options.add_argument('--disable-gpu')
+service = Service('/usr/local/bin/chromedriver') 
+driver = webdriver.Chrome(service=Service(), options=options)
+driver.get("https://www.capitoltrades.com/")
 
-    time.sleep(7)  # Allow time for dynamic content to load
+time.sleep(7)  # Allow time for dynamic content to load
 
     # 3. Extract page HTML and parse
     soup = BeautifulSoup(driver.page_source, 'html.parser')
@@ -99,32 +89,6 @@
     if not df.empty and 'Volume' in df.columns:
         df = df.sort_values('Volume', ascending=False)
     
-=======
-import datetime 
-from selenium.webdriver.support.ui import WebDriverWait
-from selenium.webdriver.support import expected_conditions as EC
-from selenium.webdriver.common.by import By
-
-# 1. Set up Selenium headless Chrome
-options = Options()
-options.add_argument('--headless')
-options.add_argument('--disable-gpu')
-service = Service('/usr/local/bin/chromedriver') 
-driver = webdriver.Chrome(service=Service(), options=options)
-driver.get("https://www.capitoltrades.com/")
-
-#insert a delay to allow page to load
-WebDriverWait(driver, 5).until(EC.presence_of_element_located((By.CLASS_NAME, "trade-table-row")))
-
-# 3. Extract page HTML and parse
-soup = BeautifulSoup(driver.page_source, 'html.parser')
-rows = soup.find_all("div", class_="trade-table-row")
-
-# set up HTML table scrape 
-table = soup.find("div", class_="trade-table")
-if not table:
-    print("No trade table found on the page.")
->>>>>>> 0f7e588b
     driver.quit()
     
     return df
